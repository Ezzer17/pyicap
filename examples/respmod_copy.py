#!/bin/env python
# -*- coding: utf8 -*-

import random
<<<<<<< HEAD
import SocketServer
import tempfile
=======
import socketserver
>>>>>>> 3eac5de0

from pyicap import *

class ThreadingSimpleServer(socketserver.ThreadingMixIn, ICAPServer):
    pass

class ICAPHandler(BaseICAPRequestHandler):

    def example_OPTIONS(self):
        self.set_icap_response(200)
        self.set_icap_header('Methods', 'RESPMOD')
        self.set_icap_header('Service', 'PyICAP Server 1.0')
        self.set_icap_header('Preview', '0')
        self.set_icap_header('Transfer-Preview', '*')
        self.set_icap_header('Transfer-Ignore', 'jpg,jpeg,gif,png,swf,flv')
        self.set_icap_header('Transfer-Complete', '')
        self.set_icap_header('Max-Connections', '100')
        self.set_icap_header('Options-TTL', '3600')
        self.send_headers(False)

    def read_into(self, f):
        while True:
            chunk = self.read_chunk()
            if chunk == '':
                return
            f.write(chunk)
        
    def example_RESPMOD(self):
        #while True:
        #    chunk = self.read_chunk()
        #    if chunk == '':
        #        break
        #self.send_enc_error(500, body='<html><head><title>Whoops</title></head><body><h1>500 ICAP meditation</h1></body></html>')
        #return
        self.set_icap_response(200)

        self.set_enc_status(' '.join(self.enc_res_status))
        for h in self.enc_res_headers:
            for v in self.enc_res_headers[h]:
                self.set_enc_header(h, v)

        if not self.has_body:
            self.send_headers(False)
            return
        
        # Read everything from the response to a temporary file
        with tempfile.NamedTemporaryFile(prefix='pyicap.', suffix='.tmp') as upstream:
            self.read_into(upstream)
            if self.preview and not self.ieof:
                self.cont()
                self.read_into(upstream)
            upstream.seek(0)
            
            # And write it to downstream
            content = upstream.read()
            self.write_chunk(cont)

port = 13440

server = ThreadingSimpleServer(('', port), ICAPHandler)
try:
    while 1:
        server.handle_request()
except KeyboardInterrupt:
    print("Finished")<|MERGE_RESOLUTION|>--- conflicted
+++ resolved
@@ -2,12 +2,8 @@
 # -*- coding: utf8 -*-
 
 import random
-<<<<<<< HEAD
-import SocketServer
+import socketserver
 import tempfile
-=======
-import socketserver
->>>>>>> 3eac5de0
 
 from pyicap import *
 
@@ -54,6 +50,7 @@
             return
         
         # Read everything from the response to a temporary file
+        # This file can be placed onto a tmpfs filesystem for more performance
         with tempfile.NamedTemporaryFile(prefix='pyicap.', suffix='.tmp') as upstream:
             self.read_into(upstream)
             if self.preview and not self.ieof:
