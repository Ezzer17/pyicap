"""Implements an ICAP server framework

For the ICAP specification, see RFC 3507
"""

import sys
import time
import random
import socket
import string
import collections


try:
    from urllib.parse import urlparse
except ImportError:
    from urlparse import urlparse

try:
    from socketserver import (
        TCPServer, StreamRequestHandler
    )
except ImportError:
    from SocketServer import (
        TCPServer, StreamRequestHandler
    )


__version__ = "1.0"
__all__ = ['ICAPServer', 'BaseICAPRequestHandler', 'ICAPError']


class ICAPError(Exception):
    """Signals a protocol error"""
    def __init__(self, code=500, message=None):
        if message is None:
            message = BaseICAPRequestHandler._responses[code]
        self.message = message
        super(ICAPError, self).__init__(message)
        self.code = code


class ICAPServer(TCPServer):
    """ICAP Server

    This is a simple TCPServer, that allows address reuse
    """
    allow_reuse_address = 1


class BaseICAPRequestHandler(StreamRequestHandler):
    """ICAP request handler base class.

    You have to subclass it and provide methods for each service
    endpoint. Every endpoint MUST have an _OPTION method, and either
    a _REQMOD or a _RESPMOD method.
    """

    # The version of the ICAP protocol we support.
    protocol_version = "ICAP/1.0"

    # Table mapping response codes to messages; entries have the
    # form {code: (shortmessage, longmessage)}.
    # See RFC 2616 and RFC 3507
    _responses = {
        100: (b'Continue', b'Request received, please continue'),
        101: (b'Switching Protocols',
              b'Switching to new protocol; obey Upgrade header'),

        200: (b'OK', b'Request fulfilled, document follows'),
        201: (b'Created', b'Document created, URL follows'),
        202: (b'Accepted',
              b'Request accepted, processing continues off-line'),
        203: (b'Non-Authoritative Information', b'Request fulfilled from cache'),
        204: (b'No Content', b'Request fulfilled, nothing follows'),
        205: (b'Reset Content', b'Clear input form for further input.'),
        206: (b'Partial Content', b'Partial content follows.'),

        300: (b'Multiple Choices',
              b'Object has several resources -- see URI list'),
        301: (b'Moved Permanently', b'Object moved permanently -- see URI list'),
        302: (b'Found', b'Object moved temporarily -- see URI list'),
        303: (b'See Other', b'Object moved -- see Method and URL list'),
        304: (b'Not Modified',
              b'Document has not changed since given time'),
        305: (b'Use Proxy',
              b'You must use proxy specified in Location to access this '
              b'resource.'),
        307: (b'Temporary Redirect',
              b'Object moved temporarily -- see URI list'),

        400: (b'Bad Request',
              b'Bad request syntax or unsupported method'),
        401: (b'Unauthorized',
              b'No permission -- see authorization schemes'),
        402: (b'Payment Required',
              b'No payment -- see charging schemes'),
        403: (b'Forbidden',
              b'Request forbidden -- authorization will not help'),
        404: (b'Not Found', b'Nothing matches the given URI'),
        405: (b'Method Not Allowed',
              b'Specified method is invalid for this resource.'),
        406: (b'Not Acceptable', b'URI not available in preferred format.'),
        407: (b'Proxy Authentication Required', b'You must authenticate with '
              b'this proxy before proceeding.'),
        408: (b'Request Timeout', b'Request timed out; try again later.'),
        409: (b'Conflict', b'Request conflict.'),
        410: (b'Gone',
              b'URI no longer exists and has been permanently removed.'),
        411: (b'Length Required', 'Client must specify Content-Length.'),
        412: (b'Precondition Failed', b'Precondition in headers is false.'),
        413: (b'Request Entity Too Large', b'Entity is too large.'),
        414: (b'Request-URI Too Long', b'URI is too long.'),
        415: (b'Unsupported Media Type', b'Entity body in unsupported format.'),
        416: (b'Requested Range Not Satisfiable',
              b'Cannot satisfy request range.'),
        417: (b'Expectation Failed',
              b'Expect condition could not be satisfied.'),

        500: (b'Internal Server Error', b'Server got itself in trouble'),
        501: (b'Not Implemented',
              b'Server does not support this operation'),
        502: (b'Bad Gateway', b'Invalid responses from another server/proxy.'),
        503: (b'Service Unavailable',
              b'The server cannot process the request due to a high load'),
        504: (b'Gateway Timeout',
              b'The gateway server did not receive a timely response'),
        505: (b'Protocol Version Not Supported', b'Cannot fulfill request.'),

    }

    # The Python system version, truncated to its first component.
    _sys_version = "Python/" + sys.version.split()[0]

    # The server software version.  You may want to override this.
    # The format is multiple whitespace-separated strings,
    # where each string is of the form name[/version].
    _server_version = "BaseICAP/" + __version__

    _weekdayname = [b'Mon', b'Tue', b'Wed', b'Thu', b'Fri', b'Sat', b'Sun']

    _monthname = [None, b'Jan', b'Feb', b'Mar', b'Apr', b'May', b'Jun', b'Jul', b'Aug',
                  b'Sep', b'Oct', b'Nov', b'Dec']

    def _read_status(self):
        """Read a HTTP or ICAP status line from input stream"""
        return self.rfile.readline().strip().split(b' ', 2)

    def _read_request(self):
        """Read a HTTP or ICAP request line from input stream"""
        return self.rfile.readline().strip().split(b' ', 2)

    def _read_headers(self):
        """Read a sequence of header lines"""
        headers = {}
        while True:
            line = self.rfile.readline().strip()
            if line == b'':
                break
            k, v = line.split(b':', 1)
            headers[k.lower()] = headers.get(k.lower(), []) + [v.strip()]
        return headers

    def read_chunk(self):
        """Read a HTTP chunk

        Also handles the ieof chunk extension defined by the ICAP
        protocol by setting the ieof variable to True. It returns an
        empty line if the last chunk is read. Reading after the last
        chunks will return empty strings.
        """

        # Don't try to read when there's no body
        if not self.has_body or self.eob:
            self.eob = True
            return b''

        line = self.rfile.readline()
        if line == b'':
            # Connection was probably closed
            self.eob = True
            return b''

        line = line.strip()

        arr = line.split(b';', 1)

        chunk_size = 0
        try:
            chunk_size = int(arr[0], 16)
        except ValueError:
            raise ICAPError(400, 'Protocol error, could not read chunk')

        # Look for ieof chunk extension
        if len(arr) > 1 and arr[1].strip() == b'ieof':
            self.ieof = True

        value = self.rfile.read(chunk_size)
        self.rfile.read(2)

        if value == b'':
            self.eob = True

        return value

    def write_chunk(self, data=b''):
        """Write a chunk of data

        When finished writing, an empty chunk with data='' must
        be written.
        """
<<<<<<< HEAD
        l = bytes(hex(len(data))[2:], 'utf-8')
=======
        l = hex(len(data))[2:].encode('utf-8')
>>>>>>> 780f6bfc
        self.wfile.write(l + b'\r\n' + data + b'\r\n')

    # Alias to match documentation, and also to match naming convention of
    # other methods
    send_chunk = write_chunk

    def cont(self):
        """Send a 100 continue reply

        Useful when the client sends a preview request, and we have
        to read the entire message body. After this command, read_chunk
        can safely be called again.
        """
        if self.ieof:
            raise ICAPError(500, 'Tried to continue on ieof condition')

<<<<<<< HEAD
        self.wfile.write(bytes('ICAP/1.0 100 Continue\r\n\r\n', 'utf-8'))
=======
        self.wfile.write(b'ICAP/1.0 100 Continue\r\n\r\n')
>>>>>>> 780f6bfc

        self.eob = False

    def set_enc_status(self, status):
        """Set encapsulated status in response

        ICAP responses can only contain one encapsulated header section.
        Such section is either an encapsulated HTTP request, or a
        response. This method can be called to set encapsulated HTTP
        response's status line.
        """
        # TODO: some semantic checking might be OK
        self.enc_status = status

    def set_enc_request(self, request):
        """Set encapsulated request line in response

        ICAP responses can only contain one encapsulated header section.
        Such section is either an encapsulated HTTP request, or a
        response. This method can be called to set encapsulated HTTP
        request's request line.
        """
        # TODO: some semantic checking might be OK
        self.enc_request = request

    # TODO: write add_* and set_* methods
    # TODO: also add convenient mode to query these
    def set_enc_header(self, header, value):
        """Set an encapsulated header to the given value

        Multiple sets will cause the header to be sent multiple times.
        """
        self.enc_headers[header] = self.enc_headers.get(header, []) + [value]

    def set_icap_response(self, code, message=None):
        """Sets the ICAP response's status line and response code"""
        self.icap_response = b'ICAP/1.0 ' + str(code).encode('utf-8') + b' ' + \
            (message if message else self._responses[code][0])
        self.icap_response_code = code

    def set_icap_header(self, header, value):
        """Set an ICAP header to the given value

        Multiple sets will cause the header to be sent multiple times.
        """
        self.icap_headers[header] = self.icap_headers.get(header, []) + [value]

    def send_headers(self, has_body=False):
        """Send ICAP and encapsulated headers

        Assembles the Encapsulated header, so it's need the information
        of wether an encapsulated message body is present.
        """
        enc_header = None
        enc_req_stat = b''
        if self.enc_request is not None:
            enc_header = b'req-hdr=0'
            enc_body = b'req-body='
            enc_req_stat = self.enc_request + b'\r\n'
        elif self.enc_status is not None:
            enc_header = b'res-hdr=0'
            enc_body = b'res-body='
            enc_req_stat = self.enc_status + b'\r\n'

        if not has_body:
            enc_body = b'null-body='

        if b'ISTag' not in self.icap_headers:
<<<<<<< HEAD
            self.set_icap_header(b'ISTag', bytes('"{0}"'.format(''.join(map(
                lambda x: random.choice(string.ascii_letters + string.digits),
                range(30)
            ))), 'utf-8'))

        if b'Date' not in self.icap_headers:
            self.set_icap_header(b'Date', bytes(self.date_time_string(), 'utf-8'))

        if b'Server' not in self.icap_headers:
            self.set_icap_header(b'Server', bytes(self.version_string(), 'utf-8'))
=======
            self.set_icap_header(b'ISTag', ('"{0}"'.format(''.join(map(
                lambda x: random.choice(string.ascii_letters + string.digits),
                range(30)
            )))).encode('utf-8'))

        if b'Date' not in self.icap_headers:
            self.set_icap_header(b'Date', self.date_time_bytes())

        if b'Server' not in self.icap_headers:
            self.set_icap_header(b'Server', self.version_bytes())
>>>>>>> 780f6bfc

        enc_header_str = enc_req_stat
        for k in self.enc_headers:
            for v in self.enc_headers[k]:
                enc_header_str += k + b': ' + v + b'\r\n'
        if enc_header_str != b'':
            enc_header_str += b'\r\n'

        body_offset = len(enc_header_str)

        if enc_header:
            enc = enc_header + b', ' + enc_body + str(body_offset).encode('utf-8')
            self.set_icap_header(b'Encapsulated', enc)

        icap_header_str = b''
        for k in self.icap_headers:
            for v in self.icap_headers[k]:
                icap_header_str += k + b': ' + v + b'\r\n'
                if k.lower() == b'connection' and v.lower() == b'close':
                    self.close_connection = True
                if k.lower() == b'connection' and v.lower() == b'keep-alive':
                    self.close_connection = False

        icap_header_str += b'\r\n'

        self.wfile.write(
            self.icap_response + b'\r\n' + icap_header_str + enc_header_str,
        )

    def parse_request(self):
        """Parse a request (internal).

        The request should be stored in self.raw_requestline; the results
        are in self.command, self.request_uri, self.request_version and
        self.headers.

        Return True for success, False for failure; on failure, an
        error is sent back.
        """
        self.command = None
        self.request_version = version = 'ICAP/1.0'

        # Default behavior is to leave connection open
        self.close_connection = False

        requestline = self.raw_requestline.rstrip(b'\r\n')
        self.requestline = requestline

        words = requestline.split()
        if len(words) != 3:
            raise ICAPError(400, "Bad request syntax (%r)" % requestline)

        command, request_uri, version = words

        if version[:5] != b'ICAP/':
            raise ICAPError(400, "Bad request protocol, only accepting ICAP")

        if command not in (b'OPTIONS', b'REQMOD', b'RESPMOD'):
            raise ICAPError(501, "command %r is not implemented" % command)

        try:
            base_version_number = version.split(b'/', 1)[1]
            version_number = base_version_number.split(b".")
            # RFC 2145 section 3.1 says there can be only one "." and
            #   - major and minor numbers MUST be treated as
            #      separate integers;
            #   - ICAP/2.4 is a lower version than ICAP/2.13, which in
            #      turn is lower than ICAP/12.3;
            #   - Leading zeros MUST be ignored by recipients.
            if len(version_number) != 2:
                raise ValueError
            version_number = int(version_number[0]), int(version_number[1])
        except (ValueError, IndexError):
            raise ICAPError(400, "Bad request version (%r)" % version)

        if version_number != (1, 0):
            raise ICAPError(
                505, "Invalid ICAP Version (%s)" % base_version_number
            )

        self.command, self.request_uri, self.request_version = \
            command, request_uri, version

        # Examine the headers and look for a Connection directive
        self.headers = self._read_headers()

        conntype = self.headers.get(b'connection', [b''])[0]
        if conntype.lower() == b'close':
            self.close_connection = True

        self.encapsulated = {}
        if self.command in [b'RESPMOD', b'REQMOD']:
            for enc in self.headers.get(b'encapsulated', [b''])[0].split(b','):
                # TODO: raise ICAPError if Encapsulated is malformed or empty
                k, v = enc.strip().split(b'=')
                self.encapsulated[k] = int(v)

        self.preview = self.headers.get(b'preview', [None])[0]
        self.allow = [
            x.strip() for x in self.headers.get(b'allow', [b''])[0].split(b',')
        ]
        self.client_ip = self.headers.get(
            b'x-client-ip', b'No X-Client-IP header')[0]

        if self.command == b'REQMOD':
            if b'req-hdr' in self.encapsulated:
                self.enc_req = self._read_request()
                self.enc_req_headers = self._read_headers()
            if b'req-body' in self.encapsulated:
                self.has_body = True
        elif self.command == b'RESPMOD':
            if b'req-hdr' in self.encapsulated:
                self.enc_req = self._read_request()
                self.enc_req_headers = self._read_headers()
            if b'res-hdr' in self.encapsulated:
                self.enc_res_status = self._read_status()
                self.enc_res_headers = self._read_headers()
            if b'res-body' in self.encapsulated:
                self.has_body = True
        # Else: OPTIONS. No encapsulation.

        # Parse service name
        # TODO: document "url routing"
        self.servicename = urlparse(self.request_uri)[2].strip(b'/')

    def handle(self):
        """Handles a connection

        Since we support Connection: keep-alive, moreover this is the
        default behavior, one connection may mean multiple ICAP
        requests.
        """
        self.close_connection = False
        while not self.close_connection:
            self.handle_one_request()

    def handle_one_request(self):
        """Handle a single HTTP request.

        You normally don't need to override this method; see the class
        __doc__ string for information on how to handle specific HTTP
        commands such as GET and POST.

        """

        # Initialize handler state
        self.enc_req = None
        self.enc_req_headers = {}
        self.enc_res_status = None
        self.enc_res_headers = {}
        self.has_body = False
        self.servicename = None
        self.encapsulated = {}
        self.ieof = False
        self.eob = False
        self.methos = None
        self.preview = None
        self.allow = set()
        self.client_ip = None

        self.icap_headers = {}
        self.enc_headers = {}
        self.enc_status = None  # Seriously, need better names
        self.enc_request = None

        self.icap_response_code = None

        try:
            self.raw_requestline = self.rfile.readline(65537)

            if not self.raw_requestline:
                self.close_connection = True
                return

            self.parse_request()

            mname = (self.servicename + b'_' + self.command).decode("utf-8")
            if not hasattr(self, mname):
                self.log_error("%s not found" % mname)
                raise ICAPError(404)

            method = getattr(self, mname)
            if not isinstance(method, collections.Callable):
                raise ICAPError(404)
            method()
            self.wfile.flush()
            self.log_request(self.icap_response_code)
        except socket.timeout as e:
            self.log_error("Request timed out: %r", e)
            self.close_connection = 1
        except ICAPError as e:
            self.send_error(e.code, e.message[0])
        #except:
        #    self.send_error(500)

    def send_error(self, code, message=None):
        """Send and log an error reply.

        Arguments are the error code, and a detailed message.
        The detailed message defaults to the short entry matching the
        response code.

        This sends an error response (so it must be called before any
        output has been generated), logs the error, and finally sends
        a piece of HTML explaining the error to the user.

        """

        if message is None:
            message = self._response[code][0]
        self.log_error("code %d, message %s", code, message)

        # No encapsulation
        self.enc_req = None
        self.enc_res_stats = None

        self.set_icap_response(code, message=message)
        self.set_icap_header(b'Connection', b'close') # TODO: why?
        self.send_headers()

    def send_enc_error(self, code, message=None, body='',
                       contenttype='text/html'):
        """Send an encapsulated error reply.

        Arguments are the error code, and a detailed message.
        The detailed message defaults to the short entry matching the
        response code.

        This sends an encapsulated error response (so it must be called
        before any output has been generated), logs the error, and
        finally sends a piece of HTML explaining the error to the user.
        """

        # No encapsulation
        self.enc_req = None

        self.set_icap_response(200, message=message)
        self.set_enc_status('HTTP/1.1 %s %s' % (str(code).encode('utf-8'), message))
        self.set_enc_header('Content-Type', contenttype)
        self.set_enc_header('Content-Length', str(len(body)).encode('utf-8'))
        self.send_headers(has_body=True)
        if len(body) > 0:
            self.write_chunk(body)
        self.write_chunk('')

    def log_request(self, code='-', size='-'):
        """Log an accepted request.

        This is called by send_response().
        """

        self.log_message('"%s" %s %s',
                         self.requestline, str(code).encode('utf-8'), str(size).encode('utf-8'))

    def log_error(self, format, *args):
        """Log an error.

        This is called when a request cannot be fulfilled.  By
        default it passes the message on to log_message().

        Arguments are the same as for log_message().

        XXX This should go to the separate error log.
        """

        self.log_message(format, *args)

    def log_message(self, format, *args):
        """Log an arbitrary message.

        This is used by all other logging functions.  Override
        it if you have specific logging wishes.

        The first argument, FORMAT, is a format string for the
        message to be logged.  If the format string contains
        any % escapes requiring parameters, they should be
        specified as subsequent arguments (it's just like
        printf!).

        The client ip address and current date/time are prefixed to every
        message.
        """

        sys.stderr.write("%s - - [%s] %s\n" %
                         (self.client_address[0],
                          self.log_date_time_string(),
                          format % args))

    def version_bytes(self):
        """Return the server software version string."""
        return (self._server_version + ' ' + self._sys_version).encode('utf-8')

    def date_time_bytes(self, timestamp=None):
        """Return the current date and time formatted for a message header."""
        if timestamp is None:
            timestamp = time.time()
        year, month, day, hh, mm, ss, wd, y, z = time.gmtime(timestamp)
        s = "%s, %02d %3s %4d %02d:%02d:%02d GMT" % (
                self._weekdayname[wd],
                day, self._monthname[month], year,
                hh, mm, ss)
        return s.encode('utf-8')

    def log_date_time_string(self):
        """Return the current time formatted for logging."""
        now = time.time()
        year, month, day, hh, mm, ss, x, y, z = time.localtime(now)
        s = "%02d/%3s/%04d %02d:%02d:%02d" % (
                day, self._monthname[month], year, hh, mm, ss)
        return s

    def address_string(self):
        """Return the client address formatted for logging.

        This version looks up the full hostname using gethostbyaddr(),
        and tries to find a name that contains at least one dot.
        """

        host, port = self.client_address[:2]
        return socket.getfqdn(host)

    def no_adaptation_required(self):
        """Tells the client to leave the message unaltered

        If the client allows 204, or this is a preview request than
        a 204 preview response is sent. Otherwise a copy of the message
        is returned to the client.
        """
        if b'204' in self.allow or self.preview is not None:
            # We MUST read everything the client sent us
            if self.has_body:
                while True:
                    if self.read_chunk() == b'':
                        break
            self.set_icap_response(204)
            self.send_headers()
        else:
            # We have to copy everything,
            # but it's sure there's no preview
            self.set_icap_response(200)

            if self.enc_res_status is not None:
                self.set_enc_status(b' '.join(self.enc_res_status))
            for h in self.enc_res_headers:
                for v in self.enc_res_headers[h]:
                    self.set_enc_header(h, v)

            if not self.has_body:
                self.send_headers(False)
                self.log_request(200)
                return

            self.send_headers(True)
            while True:
                chunk = self.read_chunk()
                self.write_chunk(chunk)
                if chunk == b'':
                    break<|MERGE_RESOLUTION|>--- conflicted
+++ resolved
@@ -209,11 +209,7 @@
         When finished writing, an empty chunk with data='' must
         be written.
         """
-<<<<<<< HEAD
-        l = bytes(hex(len(data))[2:], 'utf-8')
-=======
         l = hex(len(data))[2:].encode('utf-8')
->>>>>>> 780f6bfc
         self.wfile.write(l + b'\r\n' + data + b'\r\n')
 
     # Alias to match documentation, and also to match naming convention of
@@ -230,11 +226,7 @@
         if self.ieof:
             raise ICAPError(500, 'Tried to continue on ieof condition')
 
-<<<<<<< HEAD
-        self.wfile.write(bytes('ICAP/1.0 100 Continue\r\n\r\n', 'utf-8'))
-=======
         self.wfile.write(b'ICAP/1.0 100 Continue\r\n\r\n')
->>>>>>> 780f6bfc
 
         self.eob = False
 
@@ -303,18 +295,6 @@
             enc_body = b'null-body='
 
         if b'ISTag' not in self.icap_headers:
-<<<<<<< HEAD
-            self.set_icap_header(b'ISTag', bytes('"{0}"'.format(''.join(map(
-                lambda x: random.choice(string.ascii_letters + string.digits),
-                range(30)
-            ))), 'utf-8'))
-
-        if b'Date' not in self.icap_headers:
-            self.set_icap_header(b'Date', bytes(self.date_time_string(), 'utf-8'))
-
-        if b'Server' not in self.icap_headers:
-            self.set_icap_header(b'Server', bytes(self.version_string(), 'utf-8'))
-=======
             self.set_icap_header(b'ISTag', ('"{0}"'.format(''.join(map(
                 lambda x: random.choice(string.ascii_letters + string.digits),
                 range(30)
@@ -325,7 +305,6 @@
 
         if b'Server' not in self.icap_headers:
             self.set_icap_header(b'Server', self.version_bytes())
->>>>>>> 780f6bfc
 
         enc_header_str = enc_req_stat
         for k in self.enc_headers:
